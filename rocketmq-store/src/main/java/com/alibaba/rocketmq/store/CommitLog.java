--- conflicted
+++ resolved
@@ -291,10 +291,10 @@
                 Map<String, String> propertiesMap = MessageDecoder.string2messageProperties(properties);
 
                 keys = propertiesMap.get(MessageConst.PROPERTY_KEYS);
-                
+
                 //标志着消息ID的key
                 uniqKey = propertiesMap.get(MessageConst.PROPERTY_UNIQ_CLIENT_MESSAGE_ID_KEYIDX);
-                                
+
                 String tags = propertiesMap.get(MessageConst.PROPERTY_TAGS);
                 if (tags != null && tags.length() > 0) {
                     tagsCode = MessageExtBrokerInner.tagsString2tagsCode(MessageExt.parseTopicFilterType(sysFlag), tags);
@@ -327,18 +327,6 @@
             }
 
             return new DispatchRequest(//
-<<<<<<< HEAD
-                    topic, // 1
-                    queueId, // 2
-                    physicOffset, // 3
-                    totalSize, // 4
-                    tagsCode, // 5
-                    storeTimestamp, // 6
-                    queueOffset, // 7
-                    keys, // 8
-                    sysFlag, // 9
-                    preparedTransactionOffset// 10
-=======
                 topic, // 1
                 queueId, // 2
                 physicOffset, // 3
@@ -349,8 +337,7 @@
                 keys, // 8
                 uniqKey, //9
                 sysFlag, // 9
-                preparedTransactionOffset// 10                
->>>>>>> 298841c7
+                preparedTransactionOffset// 10
             );
         } catch (Exception e) {
         }
@@ -1006,7 +993,7 @@
             MessageExtBrokerInner msgInner = (MessageExtBrokerInner) msg;
             // PHY OFFSET
             long wroteOffset = fileFromOffset + byteBuffer.position();
-            
+
             //TODO 返回的客户端ID给 SendResult 要注意定时消息的情形, 定时消息这个ID应该没有用
             String msgId = MessageDecoder.createMessageId(this.msgIdMemory, msgInner.getStoreHostBytes(), wroteOffset);
 
