<project xmlns="http://maven.apache.org/POM/4.0.0" xmlns:xsi="http://www.w3.org/2001/XMLSchema-instance"
<<<<<<< HEAD
         xsi:schemaLocation="http://maven.apache.org/POM/4.0.0 http://maven.apache.org/xsd/maven-4.0.0.xsd">
    <parent>
        <groupId>com.alibaba.rocketmq</groupId>
        <artifactId>rocketmq-all</artifactId>
        <version>3.0.10</version>
    </parent>
=======
	xsi:schemaLocation="http://maven.apache.org/POM/4.0.0 http://maven.apache.org/xsd/maven-4.0.0.xsd">
	<parent>
		<groupId>com.alibaba.rocketmq</groupId>
		<artifactId>rocketmq-all</artifactId>
		<version>3.1.0-DUMMY-SNAPSHOT</version>
	</parent>
>>>>>>> 61456556

	<modelVersion>4.0.0</modelVersion>
	<packaging>jar</packaging>
	<artifactId>rocketmq-common</artifactId>
	<name>rocketmq-common ${project.version}</name>


<<<<<<< HEAD
    <dependencies>
        <dependency>
            <groupId>junit</groupId>
            <artifactId>junit</artifactId>
            <scope>test</scope>
        </dependency>
        <dependency>
            <groupId>${project.groupId}</groupId>
            <artifactId>rocketmq-remoting</artifactId>
        </dependency>
        <dependency>
            <groupId>commons-cli</groupId>
            <artifactId>commons-cli</artifactId>
        </dependency>
        <dependency>
            <groupId>commons-io</groupId>
            <artifactId>commons-io</artifactId>
        </dependency>
    </dependencies>
=======
	<dependencies>
		<dependency>
			<groupId>junit</groupId>
			<artifactId>junit</artifactId>
			<scope>test</scope>
		</dependency>
		<dependency>
			<groupId>${project.groupId}</groupId>
			<artifactId>rocketmq-remoting</artifactId>
		</dependency>
		<dependency>
			<groupId>commons-cli</groupId>
			<artifactId>commons-cli</artifactId>
		</dependency>
		<dependency>
			<groupId>commons-io</groupId>
			<artifactId>commons-io</artifactId>
		</dependency>
	</dependencies>
>>>>>>> 61456556
</project><|MERGE_RESOLUTION|>--- conflicted
+++ resolved
@@ -1,19 +1,10 @@
 <project xmlns="http://maven.apache.org/POM/4.0.0" xmlns:xsi="http://www.w3.org/2001/XMLSchema-instance"
-<<<<<<< HEAD
-         xsi:schemaLocation="http://maven.apache.org/POM/4.0.0 http://maven.apache.org/xsd/maven-4.0.0.xsd">
-    <parent>
-        <groupId>com.alibaba.rocketmq</groupId>
-        <artifactId>rocketmq-all</artifactId>
-        <version>3.0.10</version>
-    </parent>
-=======
 	xsi:schemaLocation="http://maven.apache.org/POM/4.0.0 http://maven.apache.org/xsd/maven-4.0.0.xsd">
 	<parent>
 		<groupId>com.alibaba.rocketmq</groupId>
 		<artifactId>rocketmq-all</artifactId>
-		<version>3.1.0-DUMMY-SNAPSHOT</version>
+		<version>3.1.0</version>
 	</parent>
->>>>>>> 61456556
 
 	<modelVersion>4.0.0</modelVersion>
 	<packaging>jar</packaging>
@@ -21,27 +12,6 @@
 	<name>rocketmq-common ${project.version}</name>
 
 
-<<<<<<< HEAD
-    <dependencies>
-        <dependency>
-            <groupId>junit</groupId>
-            <artifactId>junit</artifactId>
-            <scope>test</scope>
-        </dependency>
-        <dependency>
-            <groupId>${project.groupId}</groupId>
-            <artifactId>rocketmq-remoting</artifactId>
-        </dependency>
-        <dependency>
-            <groupId>commons-cli</groupId>
-            <artifactId>commons-cli</artifactId>
-        </dependency>
-        <dependency>
-            <groupId>commons-io</groupId>
-            <artifactId>commons-io</artifactId>
-        </dependency>
-    </dependencies>
-=======
 	<dependencies>
 		<dependency>
 			<groupId>junit</groupId>
@@ -61,5 +31,4 @@
 			<artifactId>commons-io</artifactId>
 		</dependency>
 	</dependencies>
->>>>>>> 61456556
 </project>