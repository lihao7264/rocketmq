--- conflicted
+++ resolved
@@ -324,14 +324,14 @@
         return defaultMQAdminExtImpl.examineProducerConnectionInfo(producerGroup, topic);
     }
 
+    @Override
+    public ProducerTableInfo getAllProducerInfo(final String brokerAddr) throws RemotingException, MQClientException, InterruptedException, MQBrokerException {
+        return defaultMQAdminExtImpl.getAllProducerInfo(brokerAddr);
+    }
+
     @Override public void deleteTopicInNameServer(Set<String> addrs, String clusterName,
         String topic) throws RemotingException, MQBrokerException, InterruptedException, MQClientException {
         defaultMQAdminExtImpl.deleteTopicInNameServer(addrs, clusterName, topic);
-    }
-
-    @Override
-    public ProducerTableInfo getAllProducerInfo(final String brokerAddr) throws RemotingException, MQClientException, InterruptedException, MQBrokerException {
-        return defaultMQAdminExtImpl.getAllProducerInfo(brokerAddr);
     }
 
     @Override
@@ -383,11 +383,6 @@
     }
 
     @Override
-<<<<<<< HEAD
-    public void deleteTopicInNameServer(final Set<String> addrs, final String topic, final String clusterName) throws RemotingException, MQBrokerException,
-        InterruptedException, MQClientException {
-        defaultMQAdminExtImpl.deleteTopicInNameServer(addrs, topic, clusterName);
-=======
     public AdminToolResult<BrokerOperatorResult> deleteTopicInBrokerConcurrent(Set<String> addrs, String topic) {
         return defaultMQAdminExtImpl.deleteTopicInBrokerConcurrent(addrs, topic);
     }
@@ -397,7 +392,6 @@
         String topic) throws RemotingException, MQBrokerException, InterruptedException,
         MQClientException {
         defaultMQAdminExtImpl.deleteTopicInNameServer(addrs, topic);
->>>>>>> ef37465e
     }
 
     @Override
